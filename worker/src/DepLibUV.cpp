#define MS_CLASS "DepLibUV"
#define MS_LOG_DEV

#include "DepLibUV.h"
#include "Logger.h"
#include <cstdlib> // std::abort()

/* Static variables. */

uv_loop_t* DepLibUV::loop = nullptr;
uint32_t DepLibUV::timeUpdateCounter = 0;
static uint64_t LAST_NOW = 0;

/* Static methods. */

void DepLibUV::ClassInit()
{
	// NOTE: Logger depends on this so we cannot log anything here.

	int err;

	DepLibUV::loop = new uv_loop_t;
	err = uv_loop_init(DepLibUV::loop);
	if (err)
		MS_ABORT("libuv initialization failed");

	LAST_NOW = uv_now(DepLibUV::loop);
}

void DepLibUV::ClassDestroy()
{
	MS_TRACE();

	// This should never happen.
	if (!DepLibUV::loop)
		MS_ABORT("DepLibUV::loop was not allocated");

	uv_loop_close(DepLibUV::loop);
	delete DepLibUV::loop;
}

void DepLibUV::PrintVersion()
{
	MS_TRACE();

	MS_DEBUG_TAG(info, "loaded libuv version: %s", uv_version_string());
}

void DepLibUV::RunLoop()
{
	MS_TRACE();

	// This should never happen.
	if (!DepLibUV::loop)
		MS_ABORT("DepLibUV::loop was not allocated");

	uv_run(DepLibUV::loop, UV_RUN_DEFAULT);
}

// TODO: Move to inline in the .h file.
uint64_t DepLibUV::GetTime()
{
	static uint32_t maxTimeCounter = 32768;

	// TODO: Remove.
<<<<<<< HEAD
	if (DepLibUV::timeUpdateCounter == 0 && LAST_NOW != 0)
=======
	if (DepLibUV::timeUpdateCounter == 0)
	{
>>>>>>> cdba1b3c
		MS_DEBUG_DEV("now - LAST_NOW: %" PRIu64 "ms", uv_now(DepLibUV::loop) - LAST_NOW);
	}

	// Update the libuv's concept of “now” every N usages.
	if (++DepLibUV::timeUpdateCounter == maxTimeCounter)
	{
		LAST_NOW = uv_now(DepLibUV::loop);
		DepLibUV::timeUpdateCounter = 0;
		uv_update_time(DepLibUV::loop);
	}

	return uv_now(DepLibUV::loop);
}<|MERGE_RESOLUTION|>--- conflicted
+++ resolved
@@ -1,5 +1,5 @@
 #define MS_CLASS "DepLibUV"
-#define MS_LOG_DEV
+// #define MS_LOG_DEV
 
 #include "DepLibUV.h"
 #include "Logger.h"
@@ -63,12 +63,8 @@
 	static uint32_t maxTimeCounter = 32768;
 
 	// TODO: Remove.
-<<<<<<< HEAD
 	if (DepLibUV::timeUpdateCounter == 0 && LAST_NOW != 0)
-=======
-	if (DepLibUV::timeUpdateCounter == 0)
 	{
->>>>>>> cdba1b3c
 		MS_DEBUG_DEV("now - LAST_NOW: %" PRIu64 "ms", uv_now(DepLibUV::loop) - LAST_NOW);
 	}
 
